use starknet_crypto::poseidon_hash_many;
use starknet_types_core::felt::Felt;
use std::collections::HashMap;
use std::convert::TryInto;

use crate::output::OUTPUT_SEGMENT_OFFSET;
use crate::parse_raw;

const PROGRAM_SEGMENT_OFFSET: usize = 0;
const EXECUTION_SEGMENT_OFFSET: usize = 1;

pub struct ExtractProgramResult {
    pub program: Vec<Felt>,
    pub program_hash: Felt,
}

pub fn extract_program(input: &str) -> anyhow::Result<ExtractProgramResult> {
    // Parse the input string into a proof structure
    let proof = parse_raw(input)?;

    // Retrieve the program segment from the proof
    let program_segment = proof
        .public_input
        .segments
        .get(PROGRAM_SEGMENT_OFFSET)
        .ok_or_else(|| anyhow::Error::msg("Program segment not found"))?;

    // Retrieve the execution segment from the proof
    let output_segment = proof
        .public_input
        .segments
        .get(OUTPUT_SEGMENT_OFFSET)
        .ok_or_else(|| anyhow::Error::msg("Output segment not found"))?;

    // Construct a map for the main page elements
    let mut main_page_map = HashMap::new();
    for element in &proof.public_input.main_page {
        let value_bytes = element.value.to_bytes_be();
        let padded_value = vec![0u8; 32 - value_bytes.len()]
            .iter()
            .chain(value_bytes.iter())
            .copied()
            .collect::<Vec<u8>>();
        let field_element =
            Felt::from_bytes_be(&padded_value.try_into().expect("Failed to convert to array"));

        main_page_map.insert(element.address, field_element);
    }

    let initial_pc = program_segment.begin_addr;

    // Extract program bytecode using the address range in the segments
<<<<<<< HEAD
    let program: Vec<Felt> = (initial_pc..(initial_fp - initial_pc - 1))
=======
    let program: Vec<FieldElement> = (initial_pc
        ..(proof.public_input.main_page.len() as u32 - output_segment.stop_ptr
            + output_segment.begin_addr))
>>>>>>> 320e62d3
        .map(|addr| {
            *main_page_map
                .get(&addr)
                .expect("Address not found in main page map")
        })
        .collect();

    // Calculate the Poseidon hash of the program output
    let program_hash = poseidon_hash_many(&program);

    Ok(ExtractProgramResult {
        program,
        program_hash,
    })
}<|MERGE_RESOLUTION|>--- conflicted
+++ resolved
@@ -7,7 +7,6 @@
 use crate::parse_raw;
 
 const PROGRAM_SEGMENT_OFFSET: usize = 0;
-const EXECUTION_SEGMENT_OFFSET: usize = 1;
 
 pub struct ExtractProgramResult {
     pub program: Vec<Felt>,
@@ -50,13 +49,9 @@
     let initial_pc = program_segment.begin_addr;
 
     // Extract program bytecode using the address range in the segments
-<<<<<<< HEAD
-    let program: Vec<Felt> = (initial_pc..(initial_fp - initial_pc - 1))
-=======
-    let program: Vec<FieldElement> = (initial_pc
+    let program: Vec<Felt> = (initial_pc
         ..(proof.public_input.main_page.len() as u32 - output_segment.stop_ptr
             + output_segment.begin_addr))
->>>>>>> 320e62d3
         .map(|addr| {
             *main_page_map
                 .get(&addr)
