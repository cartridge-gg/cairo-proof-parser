--- conflicted
+++ resolved
@@ -58,16 +58,10 @@
         Url::parse(&args.url).expect("Invalid URL"),
     ));
     let signer = LocalWallet::from(key);
-<<<<<<< HEAD
-    let chain_id =
-        Felt::from_hex("0x00000000000000000000000000000000000000000000534e5f5345504f4c4941")
-            .unwrap();
-=======
 
     // Fetch chain ID from the provider
     let chain_id = provider.chain_id().await?;
 
->>>>>>> 320e62d3
     let mut account =
         SingleOwnerAccount::new(provider, signer, address, chain_id, ExecutionEncoding::New);
     account.set_block_id(BlockId::Tag(BlockTag::Pending));
@@ -98,24 +92,14 @@
 
 async fn verify_and_register_fact(
     account: SingleOwnerAccount<JsonRpcClient<HttpTransport>, LocalWallet>,
-<<<<<<< HEAD
     serialized_proof: Vec<Felt>,
-) -> anyhow::Result<String> {
-    let tx = account
-        .execute_v1(vec![Call {
-            to: Felt::from_hex("0x282969f3212819740d03929f52c709bc62f4c2ce8c17b5f24bd835a03cca22")
-                .expect("invalid world address"),
-            selector: get_selector_from_name("verify_and_register_fact").expect("invalid selector"),
-=======
-    serialized_proof: Vec<FieldElement>,
     to: &str,
     selector: &str,
 ) -> anyhow::Result<String> {
     let tx = account
-        .execute(vec![Call {
-            to: FieldElement::from_hex_be(to).expect("invalid address"),
+        .execute_v1(vec![Call {
+            to: Felt::from_hex(to).expect("invalid address"),
             selector: get_selector_from_name(selector).expect("invalid selector"),
->>>>>>> 320e62d3
             calldata: serialized_proof,
         }])
         .max_fee(starknet::macros::felt!("1000000000000000")) // sometimes failing without this line
